"""timeflux.nodes.dejitter """

import numpy as np
import pandas as pd
from timeflux.core.node import Node
from timeflux.core.exceptions import WorkerInterrupt


<<<<<<< HEAD
class Snap(Node):
    """  Snap time stamps to nearest occurring frequency.
=======
class Round(Node):
    """Snap time stamps to nearest occurring frequency.
>>>>>>> 36cef5d7

    Attributes:
       i (Port): Default input, expects DataFrame and meta.
       o (Port): Default output, provides DataArray and meta.
    Args:
        rate (float|None): (optional) nominal sampling frequency of the data, to snap
            the timestamps to (in Hz). If None, the rate will be taken from the meta
            of the input port.
    """

    def __init__(self, rate=None):
        self._rate = rate

    def update(self):

        # copy the meta and the data
        self.o = self.i

        # if the rate has not been set in the constructor, get it from the meta
        if self._rate is None:
            self._rate = self.i.meta.get('rate')

        # When we have not received data, there is nothing to do
        if self._rate is None or self.i.data is None or self.i.data.empty:
            return

        # At this point, we are sure that we have some data to process
        self.o.data.index = self.o.data.index.round(str(1 / self._rate) + 'S')


class Interpolate(Node):
    """Dejitter data with values interpolation

    This nodes continuously buffers a small amount of data to allow for interpolating
    missing samples.
    The output data is resampled at a fixed rate.
    The interpolation is performed by Pandas methods.

    Attributes:
       i (Port): Default input, expects DataFrame and meta.
       o (Port): Default output, provides DataArray and meta.

    Args:
        rate (float|None): (optional) nominal sampling frequency of the data. If None,
        the rate will be get from the meta of the input port.
        method: interpolation method. See the pandas.DataFrame.interpolate documentation.
        n_min: minimum number of samples to perform the interpolation.
        n_max: number of samples to keep in the buffer.

    Notes:
        Computation cost mainly depends on the window size and the estimation is
        performed in the main thread. Hence, the user should be careful on the
        computation duration.
    """

    def __init__(self, rate=None, method='cubic', n_min=3, n_max=10):

        self._rate = rate
        if self._rate is not None:
            self._set_timedelta()

        self._method = method  # {‘linear’, ‘time’, ‘index’, ‘values’, ‘nearest’, ‘zero’, ‘slinear’, ‘quadratic’, ‘cubic’, ‘barycentric’, ‘krogh’, ‘polynomial’, ‘spline’, ‘piecewise_polynomial’, ‘from_derivatives’, ‘pchip’, ‘akima’}
        self._n_min = n_min
        self._n_max = n_max
        self._last_datetime = None

    def _set_timedelta(self):
        self._timespan = 1 / self._rate
        self._timedelta = pd.to_timedelta(self._timespan, 's')  # sampling period of the interpolated signal

    def update(self):

        self.o.meta = self.i.meta

        # if the rate has not been set in the constructor, get it from the meta
        if self._rate is None:
            self._rate = self.i.meta.get('rate')
            self._set_timedelta()

        if self.i.data is None or self.i.data.empty:
            return

        # initialize the first datetime index.
        if self._last_datetime is None:
            self._last_datetime = self.i.data.index.round(str(self._timespan) + 'S')[0]
            self._buffer = pd.DataFrame()
            self._times = np.arange(self._last_datetime,
                                    self.i.data.index[-1],
                                    self._timedelta,
                                    dtype='datetime64[us]')
        else:
            self._times = np.arange(self._last_datetime + self._timedelta,
                                    self.i.data.index[-1],
                                    self._timedelta,
                                    dtype='datetime64[us]')

        # interpolate
        self._interpolate()

    def _drop_duplicates(self, data):
        return data.loc[~data.index.duplicated(keep='first')]

    def _interpolate(self):
        # interpolate current chunk
        self._buffer = self._buffer.append(self.i.data, sort=True)  # append last sample be able to interpolate

        if not self._buffer.index.is_monotonic:
            raise WorkerInterrupt('Data index should be strictly monotonic')

        data_to_interpolate = self._buffer.append(pd.DataFrame(index=self._times),
                                                  sort=True)
        data_to_interpolate = self._drop_duplicates(data_to_interpolate).sort_index()

        if (self._buffer.notnull().sum(axis=0) > self._n_min).all():
            self.o.data = (data_to_interpolate.interpolate(axis=0, method=self._method)
                           .reindex(self._times).loc[self._last_datetime:]
                           .dropna(axis=0, how='any'))

            if not self.o.data.empty:
                self._last_datetime = self.o.data.index[-1]
                self._buffer = self._buffer.tail(self._n_max)<|MERGE_RESOLUTION|>--- conflicted
+++ resolved
@@ -2,24 +2,20 @@
 
 import numpy as np
 import pandas as pd
+
 from timeflux.core.node import Node
 from timeflux.core.exceptions import WorkerInterrupt
 
 
-<<<<<<< HEAD
 class Snap(Node):
     """  Snap time stamps to nearest occurring frequency.
-=======
-class Round(Node):
-    """Snap time stamps to nearest occurring frequency.
->>>>>>> 36cef5d7
 
     Attributes:
        i (Port): Default input, expects DataFrame and meta.
        o (Port): Default output, provides DataArray and meta.
     Args:
-        rate (float|None): (optional) nominal sampling frequency of the data, to snap
-            the timestamps to (in Hz). If None, the rate will be taken from the meta
+        rate (float|None): (optional) nominal sampling frequency of the data, to round
+            the timestamps to (in Hz). If None, the rate will be get from the meta
             of the input port.
     """
 
@@ -40,7 +36,7 @@
             return
 
         # At this point, we are sure that we have some data to process
-        self.o.data.index = self.o.data.index.round(str(1 / self._rate) + 'S')
+        self.o.data.index = self.o.data.index.round(str(1 / self._rate) + "S")
 
 
 class Interpolate(Node):
