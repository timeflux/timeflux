--- conflicted
+++ resolved
@@ -12,15 +12,9 @@
     This node blocks data flow or let it through according to event triggers.
 
     It has 3 operating mode/status:
-<<<<<<< HEAD
     - closed: the node waits for an opening trigger in the events and returns nothing
     - open: the node waits for a closing trigger in the events and free pass the data
     - closing: the node has just received a closing trigger, so free pass the data and resets its state.
-=======
-    - silent: the node waits for an opening trigger in the events and returns nothing.
-    - opened: the node waits for a closing trigger in the events and let the data through.
-    - closed: the node has just received a closing trigger, so free pass the data and resets its state.
->>>>>>> 428347c4
 
     It continuously iterates over events data to update its operating mode.
 
